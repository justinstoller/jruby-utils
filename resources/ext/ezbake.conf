ezbake: {
   pe: {}
   foss: {
<<<<<<< HEAD
      redhat: { dependencies: ["puppet-agent"],
               postinst: [
                 "/opt/puppetlabs/puppet/bin/puppet config set --section master vardir  /opt/puppetlabs/server/data/puppetserver",
                 "/opt/puppetlabs/puppet/bin/puppet config set --section master logdir  /var/log/puppetlabs/puppetserver",
                 "/opt/puppetlabs/puppet/bin/puppet config set --section master rundir  /var/run/puppetlabs/puppetserver",
                 "/opt/puppetlabs/puppet/bin/puppet config set --section master pidfile /var/run/puppetlabs/puppetserver/puppetserver.pid",
                 "/opt/puppetlabs/puppet/bin/puppet config set --section master codedir /etc/puppetlabs/code",
                 "usermod --home /opt/puppetlabs/server/data/puppetserver puppet",
                 "install --directory --owner=puppet --group=puppet --mode=775 /opt/puppetlabs/server/data"
               ]
             }

      debian: { dependencies: ["puppet-agent"],
               postinst: [
                 "/opt/puppetlabs/puppet/bin/puppet config set --section master vardir  /opt/puppetlabs/server/data/puppetserver",
                 "/opt/puppetlabs/puppet/bin/puppet config set --section master logdir  /var/log/puppetlabs/puppetserver",
                 "/opt/puppetlabs/puppet/bin/puppet config set --section master rundir  /var/run/puppetlabs/puppetserver",
                 "/opt/puppetlabs/puppet/bin/puppet config set --section master pidfile /var/run/puppetlabs/puppetserver/puppetserver.pid",
                 "/opt/puppetlabs/puppet/bin/puppet config set --section master codedir /etc/puppetlabs/code",
                 "usermod --home /opt/puppetlabs/server/data/puppetserver puppet",
                 "install --directory --owner=puppet --group=puppet --mode=775 /opt/puppetlabs/server/data"
               ]
=======
      redhat: { dependencies: ["puppet >= 3.7.3"
                               "puppet < 4.0.0"
                               "java-1.7.0-openjdk"],
               # This is terrible, but we need write access to puppet's
               # var/conf dirs, so we need to add ourselves to the group.
               # Then we need to chmod some dirs until the Puppet packaging
               # is changed to allow group write; Haus said that this
               # has probably the way to do it for now.  There might be a better
               # way to get rid of the hard-coded paths here, but I don't
               # know it.
               preinst: ["install --group={{user}} --owner={{user}} -d /var/lib/puppet/jruby-gems",
                         "mkdir -p /etc/puppet/manifests"],
               install: ["echo \\\"os-settings: {\\\"                         > $DESTDIR/$projconfdir/conf.d/os-settings.conf",
                         "echo \\\"    ruby-load-path: [$rubylibdir]\\\"      >> $DESTDIR/$projconfdir/conf.d/os-settings.conf",
                         "echo \\\"}\\\"                                      >> $DESTDIR/$projconfdir/conf.d/os-settings.conf" ]
             }

      debian: { dependencies: ["puppet-common (>= 3.7.3-1puppetlabs1)"
                               "puppet-common (< 4.0.0-1puppetlabs1)"
                               "puppet (>= 3.7.3-1puppetlabs1)"
                               "puppet (< 4.0.0-1puppetlabs1)"
                               "openjdk-7-jre-headless"],
               # see redhat comments on why this is terrible
               preinst: ["install --group={{user}} --owner={{user}} -d /var/lib/puppet/jruby-gems",
                         "mkdir -p /var/run/puppet",
                         "mkdir -p /etc/puppet/manifests"],
               install: ["echo \\\"os-settings: {\\\"                       > $DESTDIR/$projconfdir/conf.d/os-settings.conf"
                         "echo \\\"    ruby-load-path: [$rubylibdir]\\\"    >> $DESTDIR/$projconfdir/conf.d/os-settings.conf",
                         "echo \\\"}\\\"                                    >> $DESTDIR/$projconfdir/conf.d/os-settings.conf"]
>>>>>>> 13b18c29
             }
   }
}<|MERGE_RESOLUTION|>--- conflicted
+++ resolved
@@ -1,8 +1,22 @@
+# NOTE: I'm no longer certain whether or not it actually makes sense to keep this
+# file in this repo.  When we have to do preinst stuff, we get into a situation
+# where we need to do some kind of variable interpolation into the commands
+# that we're expressing here... and it's starting to feel like we just have
+# too many levels of indirection going on.  Maybe this stuff should just be
+# kept directly in the ezbake repo.
 ezbake: {
    pe: {}
    foss: {
-<<<<<<< HEAD
       redhat: { dependencies: ["puppet-agent"],
+               # This is terrible, but we need write access to puppet's
+               # var/conf dirs, so we need to add ourselves to the group.
+               # Then we need to chmod some dirs until the Puppet packaging
+               # is changed to allow group write; Haus said that this
+               # has probably the way to do it for now.  There might be a better
+               # way to get rid of the hard-coded paths here, but I don't
+               # know it.
+               preinst: ["install --group={{user}} --owner={{user}} -d /var/lib/puppet/jruby-gems",
+                 "mkdir -p /etc/puppet/manifests"],
                postinst: [
                  "/opt/puppetlabs/puppet/bin/puppet config set --section master vardir  /opt/puppetlabs/server/data/puppetserver",
                  "/opt/puppetlabs/puppet/bin/puppet config set --section master logdir  /var/log/puppetlabs/puppetserver",
@@ -15,6 +29,10 @@
              }
 
       debian: { dependencies: ["puppet-agent"],
+               # see redhat comments on why this is terrible
+               preinst: ["install --group={{user}} --owner={{user}} -d /var/lib/puppet/jruby-gems",
+                 "mkdir -p /var/run/puppet",
+                 "mkdir -p /etc/puppet/manifests"],
                postinst: [
                  "/opt/puppetlabs/puppet/bin/puppet config set --section master vardir  /opt/puppetlabs/server/data/puppetserver",
                  "/opt/puppetlabs/puppet/bin/puppet config set --section master logdir  /var/log/puppetlabs/puppetserver",
@@ -24,37 +42,6 @@
                  "usermod --home /opt/puppetlabs/server/data/puppetserver puppet",
                  "install --directory --owner=puppet --group=puppet --mode=775 /opt/puppetlabs/server/data"
                ]
-=======
-      redhat: { dependencies: ["puppet >= 3.7.3"
-                               "puppet < 4.0.0"
-                               "java-1.7.0-openjdk"],
-               # This is terrible, but we need write access to puppet's
-               # var/conf dirs, so we need to add ourselves to the group.
-               # Then we need to chmod some dirs until the Puppet packaging
-               # is changed to allow group write; Haus said that this
-               # has probably the way to do it for now.  There might be a better
-               # way to get rid of the hard-coded paths here, but I don't
-               # know it.
-               preinst: ["install --group={{user}} --owner={{user}} -d /var/lib/puppet/jruby-gems",
-                         "mkdir -p /etc/puppet/manifests"],
-               install: ["echo \\\"os-settings: {\\\"                         > $DESTDIR/$projconfdir/conf.d/os-settings.conf",
-                         "echo \\\"    ruby-load-path: [$rubylibdir]\\\"      >> $DESTDIR/$projconfdir/conf.d/os-settings.conf",
-                         "echo \\\"}\\\"                                      >> $DESTDIR/$projconfdir/conf.d/os-settings.conf" ]
-             }
-
-      debian: { dependencies: ["puppet-common (>= 3.7.3-1puppetlabs1)"
-                               "puppet-common (< 4.0.0-1puppetlabs1)"
-                               "puppet (>= 3.7.3-1puppetlabs1)"
-                               "puppet (< 4.0.0-1puppetlabs1)"
-                               "openjdk-7-jre-headless"],
-               # see redhat comments on why this is terrible
-               preinst: ["install --group={{user}} --owner={{user}} -d /var/lib/puppet/jruby-gems",
-                         "mkdir -p /var/run/puppet",
-                         "mkdir -p /etc/puppet/manifests"],
-               install: ["echo \\\"os-settings: {\\\"                       > $DESTDIR/$projconfdir/conf.d/os-settings.conf"
-                         "echo \\\"    ruby-load-path: [$rubylibdir]\\\"    >> $DESTDIR/$projconfdir/conf.d/os-settings.conf",
-                         "echo \\\"}\\\"                                    >> $DESTDIR/$projconfdir/conf.d/os-settings.conf"]
->>>>>>> 13b18c29
              }
    }
 }
(ns puppetlabs.puppetserver.cli.ruby
  (:import (org.jruby Main RubyInstanceConfig CompatVersion)
           (java.util HashMap))
  (:require [puppetlabs.puppetserver.cli.subcommand :as cli]
            [puppetlabs.services.jruby.jruby-puppet-internal :as jruby-internal]))

(defn new-jruby-main
  [config]
<<<<<<< HEAD
  (let [load-path    (->> (get-in config [:jruby-puppet :ruby-load-path])
                          (cons jruby-internal/ruby-code-dir))
=======
  (let [jruby-config (RubyInstanceConfig.)
>>>>>>> 4b23b223
        gem-home     (get-in config [:jruby-puppet :gem-home])
        env          (doto (HashMap. (.getEnvironment jruby-config))
                       (.put "GEM_HOME" gem-home)
                       (.put "JARS_NO_REQUIRE" "true")
                       (.put "JARS_REQUIRE" "false"))
        jruby-home   (.getJRubyHome jruby-config)
        load-path    (->> (get-in config [:os-settings :ruby-load-path])
                       (cons jruby-internal/ruby-code-dir)
                       (cons (str jruby-home "/lib/ruby/1.9"))
                       (cons (str jruby-home "/lib/ruby/shared"))
                       (cons (str jruby-home "/lib/ruby/1.9/site_ruby")))]
    (doto jruby-config
      (.setEnvironment env)
      (.setLoadPaths load-path)
      (.setCompatVersion (CompatVersion/RUBY1_9)))
    (Main. jruby-config)))

(defn run!
  [config ruby-args]
  (doto (new-jruby-main config)
    (.run (into-array String
            (cons "-rjar-dependencies" ruby-args)))))

(defn -main
  [& args]
  (cli/run run! args))<|MERGE_RESOLUTION|>--- conflicted
+++ resolved
@@ -6,19 +6,14 @@
 
 (defn new-jruby-main
   [config]
-<<<<<<< HEAD
-  (let [load-path    (->> (get-in config [:jruby-puppet :ruby-load-path])
-                          (cons jruby-internal/ruby-code-dir))
-=======
   (let [jruby-config (RubyInstanceConfig.)
->>>>>>> 4b23b223
         gem-home     (get-in config [:jruby-puppet :gem-home])
         env          (doto (HashMap. (.getEnvironment jruby-config))
                        (.put "GEM_HOME" gem-home)
                        (.put "JARS_NO_REQUIRE" "true")
                        (.put "JARS_REQUIRE" "false"))
         jruby-home   (.getJRubyHome jruby-config)
-        load-path    (->> (get-in config [:os-settings :ruby-load-path])
+        load-path    (->> (get-in config [:jruby-puppet :ruby-load-path])
                        (cons jruby-internal/ruby-code-dir)
                        (cons (str jruby-home "/lib/ruby/1.9"))
                        (cons (str jruby-home "/lib/ruby/shared"))

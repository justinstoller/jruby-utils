<<<<<<< HEAD
(def tk-version "1.1.0")
(def tk-jetty-version "1.3.0")
(def ks-version "1.0.0")
(def ps-version "2.1.0-SNAPSHOT")
=======
(def tk-version "1.1.1")
(def tk-jetty-version "1.3.1")
(def ks-version "1.1.0")
(def ps-version "1.0.9-SNAPSHOT")
>>>>>>> 2928a254

(defn deploy-info
  [url]
  { :url url
    :username :env/nexus_jenkins_username
    :password :env/nexus_jenkins_password
    :sign-releases false })

(defproject puppetlabs/puppetserver ps-version
  :description "Puppet Server"

  :dependencies [[org.clojure/clojure "1.6.0"]
                 [puppetlabs/trapperkeeper ~tk-version]
                 [puppetlabs/kitchensink ~ks-version]
                 [puppetlabs/ssl-utils "0.8.0"]
<<<<<<< HEAD
                 [puppetlabs/http-client "0.4.3"]
                 [puppetlabs/dujour-version-check "0.1.2" :exclusions [org.clojure/tools.logging]]
=======
                 [puppetlabs/http-client "0.4.4"]
>>>>>>> 2928a254
                 [org.jruby/jruby-core "1.7.19"
                  :exclusions
                  [com.github.jnr/jffi com.github.jnr/jnr-x86asm com.github.jnr/jnr-ffi
                   org.ow2.asm/asm org.ow2.asm/asm-commons org.ow2.asm/asm-analysis
                   org.ow2.asm/asm-util com.github.jnr/jnr-constants]]
                 ;; NOTE: the JRuby poms (as of 1.7.18) had some conflicting transitive dependencies
                 ;; which necessitated the above exclusions and the following explicit versions of
                 ;; those transitive deps.  We should check to see if this issue is resolved
                 ;; in 1.7.19.
                 [com.github.jnr/jffi "1.2.7"]
                 [com.github.jnr/jffi "1.2.7" :classifier "native"]
                 [com.github.jnr/jnr-x86asm "1.0.2"]
                 [com.github.jnr/jnr-ffi "2.0.1"]
                 [com.github.jnr/jnr-constants "0.8.6"]
                 ;; NOTE: jruby-stdlib packages some unexpected things inside
                 ;; of its jar; please read the detailed notes above the
                 ;; 'uberjar-exclusions' example toward the end of this file.
                 [org.jruby/jruby-stdlib "1.7.19"]
                 [org.clojure/data.json "0.2.3"]
                 [org.clojure/tools.macro "0.1.5"]
                 [joda-time "2.5"]
                 [clj-time "0.6.0"]
                 [liberator "0.12.0"]
                 [puppetlabs/comidi "0.1.1"]
                 [me.raynes/fs "1.4.5"]
                 [prismatic/schema "0.4.0"]
                 [commons-lang "2.6"]
                 [commons-io "2.4"]
                 [commons-codec "1.9"]
                 [clj-yaml "0.4.0" :exclusions [org.yaml/snakeyaml]]
                 [slingshot "0.10.3"]
                 [cheshire "5.3.1"]
                 [trptcolin/versioneer "0.1.0"]]

  :main puppetlabs.trapperkeeper.main

  :pedantic? :abort

  :source-paths ["src/clj"]
  :java-source-paths ["src/java"]
  :test-paths ["test/unit" "test/integration"]
  :resource-paths ["resources" "src/ruby"]

  :repositories [["releases" "http://nexus.delivery.puppetlabs.net/content/repositories/releases/"]
                 ["snapshots" "http://nexus.delivery.puppetlabs.net/content/repositories/snapshots/"]]

  :plugins [[lein-release "1.0.5" :exclusions [org.clojure/clojure]]]

  :uberjar-name "puppet-server-release.jar"
  :lein-ezbake {:vars {:user "puppet"
                       :group "puppet"
                       :start-timeout "120"
                       :build-type "foss"
                       :java-args "-Xms2g -Xmx2g -XX:MaxPermSize=256m"
                       :repo-target "PC1"}
                :resources {:dir "tmp/ezbake-resources"}
                :config-dir "ezbake/config"}

  :lein-release {:scm         :git
                 :deploy-via  :lein-deploy}

  :deploy-repositories [["releases" ~(deploy-info "http://nexus.delivery.puppetlabs.net/content/repositories/releases/")]
                        ["snapshots" ~(deploy-info "http://nexus.delivery.puppetlabs.net/content/repositories/snapshots/")]]

  :profiles {:dev {:source-paths  ["dev"]
                   :dependencies  [[org.clojure/tools.namespace "0.2.4"]
                                   [puppetlabs/trapperkeeper-webserver-jetty9 ~tk-jetty-version]
                                   [puppetlabs/trapperkeeper-webserver-jetty9 ~tk-jetty-version :classifier "test"]
                                   [puppetlabs/trapperkeeper ~tk-version :classifier "test" :scope "test"]
                                   [puppetlabs/kitchensink ~ks-version :classifier "test" :scope "test"]
                                   [ring-basic-authentication "1.0.5"]
                                   [ring-mock "0.1.5"]
                                   [spyscope "0.1.4" :exclusions [clj-time]]
                                   [grimradical/clj-semver "0.3.0" :exclusions [org.clojure/clojure]]]
                   :injections    [(require 'spyscope.core)]
                   ; SERVER-332, enable SSLv3 for unit tests that exercise SSLv3
                   :jvm-opts      ["-Djava.security.properties=./dev-resources/java.security"]}

             :ezbake {:dependencies ^:replace [[puppetlabs/puppetserver ~ps-version]
                                               [puppetlabs/trapperkeeper-webserver-jetty9 ~tk-jetty-version]
                                               [org.clojure/tools.nrepl "0.2.3"]]
                      :plugins [[puppetlabs/lein-ezbake "0.3.3"]]
                      :name "puppetserver"}
             :uberjar {:aot [puppetlabs.trapperkeeper.main]
                       :dependencies [[puppetlabs/trapperkeeper-webserver-jetty9 ~tk-jetty-version]]}
             :ci {:plugins [[lein-pprint "1.1.1"]]}
             :voom {:plugins [[lein-voom "0.1.0-20150115_230705-gd96d771" :exclusions [org.clojure/clojure]]]}}

  :test-selectors {:integration :integration
                   :unit (complement :integration)}

  :aliases {"gem" ["trampoline" "run" "-m" "puppetlabs.puppetserver.cli.gem"]
            "ruby" ["trampoline" "run" "-m" "puppetlabs.puppetserver.cli.ruby"]
            "irb" ["trampoline" "run" "-m" "puppetlabs.puppetserver.cli.irb"]}

  ; tests use a lot of PermGen (jruby instances)
  :jvm-opts ["-XX:MaxPermSize=256m"]

  :repl-options {:init-ns user}

  ;; NOTE: jruby-stdlib packages some unexpected things inside
  ;; of its jar.  e.g., it puts a pre-built copy of the bouncycastle
  ;; jar into its META-INF directory.  This is highly undesirable
  ;; for projects that already have a dependency on a different
  ;; version of bouncycastle.  Therefore, when building uberjars,
  ;; you should take care to exclude the things that you don't want
  ;; in your final jar.  Here is an example of how you could exclude
  ;; that from the final uberjar:
  :uberjar-exclusions [#"META-INF/jruby.home/lib/ruby/shared/org/bouncycastle"]
  )<|MERGE_RESOLUTION|>--- conflicted
+++ resolved
@@ -1,14 +1,7 @@
-<<<<<<< HEAD
-(def tk-version "1.1.0")
-(def tk-jetty-version "1.3.0")
-(def ks-version "1.0.0")
-(def ps-version "2.1.0-SNAPSHOT")
-=======
 (def tk-version "1.1.1")
 (def tk-jetty-version "1.3.1")
 (def ks-version "1.1.0")
-(def ps-version "1.0.9-SNAPSHOT")
->>>>>>> 2928a254
+(def ps-version "2.1.0-SNAPSHOT")
 
 (defn deploy-info
   [url]
@@ -24,12 +17,8 @@
                  [puppetlabs/trapperkeeper ~tk-version]
                  [puppetlabs/kitchensink ~ks-version]
                  [puppetlabs/ssl-utils "0.8.0"]
-<<<<<<< HEAD
-                 [puppetlabs/http-client "0.4.3"]
                  [puppetlabs/dujour-version-check "0.1.2" :exclusions [org.clojure/tools.logging]]
-=======
                  [puppetlabs/http-client "0.4.4"]
->>>>>>> 2928a254
                  [org.jruby/jruby-core "1.7.19"
                   :exclusions
                   [com.github.jnr/jffi com.github.jnr/jnr-x86asm com.github.jnr/jnr-ffi

(ns puppetlabs.services.config.puppet-server-config-core-test
  (:require [clojure.test :refer :all]
            [puppetlabs.services.config.puppet-server-config-core :refer :all]
            [puppetlabs.services.jruby.jruby-testutils :as jruby-testutils]
            [schema.core :as schema]))

(use-fixtures :once
              (jruby-testutils/with-puppet-conf
                "./dev-resources/puppetlabs/services/config/puppet_server_config_core_test/puppet.conf"))

(deftest test-puppet-config-values
  (let [pool-instance (jruby-testutils/create-pool-instance)
        jruby-puppet  (:jruby-puppet pool-instance)]

    (testing "usage of get-puppet-config-value"
      (is (= "0.0.0.0" (get-puppet-config-value jruby-puppet :bindaddress)))
      (is (= 8140 (get-puppet-config-value jruby-puppet :masterport)))
      (is (= false (get-puppet-config-value jruby-puppet :onetime)))
      (is (= false (get-puppet-config-value jruby-puppet :archive-files)))
      (is (= nil (get-puppet-config-value jruby-puppet :not-a-valid-setting))))

    (testing (str "all needed config values from puppet are available in the map "
                  "returned by `get-puppet-config`")
      (let [puppet-config (get-puppet-config* jruby-puppet)]
        (is (map? puppet-config))
        (doseq [k puppet-config-keys]
          (is (contains? puppet-config k))
          (is (not (nil? (get puppet-config k)))))))))

(deftest test-schema-validation
  (testing "validating a data structure with a missing key"
    (let [config-with-missing-key (dissoc
                                    (zipmap puppet-config-keys (repeat 'anything))
                                    :cacert)]
      (is (not (nil? (schema/check Config config-with-missing-key))))))

  (testing "validating a map with a nil value"
    (let [config-with-nil-value (zipmap puppet-config-keys (repeat nil))]
      (is (not (nil? (schema/check Config config-with-nil-value)))))))

(deftest test-init-webserver!
  (let [settings-passed      (atom nil)
        override-fn          (fn [settings]
                               (reset! settings-passed settings))
        puppet-config        {:hostcert    "thehostcert"
<<<<<<< HEAD
                              :cacert      "thecacert"
                              :hostcrl     "thehostcrl"
                              :hostprivkey "thehostprivkey"}
=======
                              :hostprivkey "thehostprivkey"
                              :cacrl       "thecacrl"
                              :localcacert "thelocalcacert"}
>>>>>>> fa3d8646
        init-webserver-fn    (fn [webserver-settings]
                               (reset! settings-passed nil)
                               (init-webserver! override-fn
                                                webserver-settings
                                                puppet-config)
                               @settings-passed)
        webserver-ssl-config {:ssl-cert     "thehostcert"
                              :ssl-key      "thehostprivkey"
<<<<<<< HEAD
                              :ssl-ca-cert  "thecacert"
                              :ssl-crl-path "thehostcrl"}]
=======
                              :ssl-ca-cert  "thelocalcacert"
                              :ssl-crl-path "thecacrl"}]
>>>>>>> fa3d8646

    (testing (str "no call made to override default webserver settings if "
                  "full ssl cert configuration already in webserver settings")
      (is (nil? (init-webserver-fn webserver-ssl-config))
          "Override function unexpectedly called with non-nil args"))

    (testing (str "no call made to override default webserver settings if "
                  "at least one overridable setting already in webserver "
                  "settings")
      (doseq [[setting-key setting-value] webserver-ssl-config]
        (let [map-with-one-overridable-setting {setting-key setting-value}]
          (is (nil? (init-webserver-fn map-with-one-overridable-setting))
              (str "Override function unexpectedly called with non-nil args "
                   "for " map-with-one-overridable-setting)))))

    (testing (str "expected settings passed to override function when "
                  "no overridable ones already exist in webserver settings")
      (is (= webserver-ssl-config (init-webserver-fn {}))
          "Unexpected settings passed into the override function"))

    (testing (str "expected settings passed to override function when "
                  "no overridable ones already exist in webserver settings")
      (is (= webserver-ssl-config (init-webserver-fn {:x-non-overridable true}))
          "Unexpected settings passed into the override function"))))<|MERGE_RESOLUTION|>--- conflicted
+++ resolved
@@ -43,15 +43,9 @@
         override-fn          (fn [settings]
                                (reset! settings-passed settings))
         puppet-config        {:hostcert    "thehostcert"
-<<<<<<< HEAD
-                              :cacert      "thecacert"
-                              :hostcrl     "thehostcrl"
-                              :hostprivkey "thehostprivkey"}
-=======
                               :hostprivkey "thehostprivkey"
                               :cacrl       "thecacrl"
                               :localcacert "thelocalcacert"}
->>>>>>> fa3d8646
         init-webserver-fn    (fn [webserver-settings]
                                (reset! settings-passed nil)
                                (init-webserver! override-fn
@@ -60,13 +54,8 @@
                                @settings-passed)
         webserver-ssl-config {:ssl-cert     "thehostcert"
                               :ssl-key      "thehostprivkey"
-<<<<<<< HEAD
-                              :ssl-ca-cert  "thecacert"
-                              :ssl-crl-path "thehostcrl"}]
-=======
                               :ssl-ca-cert  "thelocalcacert"
                               :ssl-crl-path "thecacrl"}]
->>>>>>> fa3d8646
 
     (testing (str "no call made to override default webserver settings if "
                   "full ssl cert configuration already in webserver settings")

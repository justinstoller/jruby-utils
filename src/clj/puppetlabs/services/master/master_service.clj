(ns puppetlabs.services.master.master-service
  (:require [clojure.tools.logging :as log]
            [puppetlabs.trapperkeeper.core :refer [defservice]]
            [puppetlabs.services.master.master-core :as core]
            [puppetlabs.puppetserver.certificate-authority :as ca]
<<<<<<< HEAD
            [puppetlabs.trapperkeeper.services :as tk-services]
            [puppetlabs.dujour.version-check :as version-check]))
=======
            [puppetlabs.comidi :as comidi]))
>>>>>>> 2928a254

(defservice master-service
  [[:WebroutingService add-ring-handler get-route]
   [:PuppetServerConfigService get-config]
   [:RequestHandlerService handle-request]
   [:CaService initialize-master-ssl! retrieve-ca-cert! retrieve-ca-crl!]
   [:JRubyPuppetService]]
  (init
   [this context]
   (core/validate-memory-requirements!)
   (let [path              (get-route this :master-routes)
         config            (get-config)
         certname          (get-in config [:puppet-server :certname])
         localcacert       (get-in config [:puppet-server :localcacert])
         puppet-version    (get-in config [:puppet-server :puppet-version])
         hostcrl           (get-in config [:puppet-server :hostcrl])
         settings          (ca/config->master-settings config)
         jruby-service     (tk-services/get-service this :JRubyPuppetService)
         product-name      (or (get-in config [:product :name])
                               {:group-id    "puppetlabs"
                                :artifact-id "puppetserver"})
         upgrade-error     (core/construct-404-error-message jruby-service product-name)
         update-server-url (get-in config [:product :update-server-url])]

     (version-check/check-for-updates! {:product-name product-name} update-server-url)

     (retrieve-ca-cert! localcacert)
     (retrieve-ca-crl! hostcrl)
     (initialize-master-ssl! settings certname)

     (log/info "Master Service adding ring handlers")
     (add-ring-handler
       this
<<<<<<< HEAD
      (compojure/context path [] (core/build-ring-handler handle-request puppet-version))
      {:route-id :master-routes})
     (add-ring-handler this (core/construct-invalid-request-handler upgrade-error) {:route-id :invalid-in-puppet-4}))
=======
       (-> (core/root-routes handle-request)
           (#(comidi/context path %))
           comidi/routes->handler
           (core/wrap-middleware puppet-version))))
>>>>>>> 2928a254
   context)
  (start
    [this context]
    (log/info "Puppet Server has successfully started and is now ready to handle requests")
    context))<|MERGE_RESOLUTION|>--- conflicted
+++ resolved
@@ -3,12 +3,9 @@
             [puppetlabs.trapperkeeper.core :refer [defservice]]
             [puppetlabs.services.master.master-core :as core]
             [puppetlabs.puppetserver.certificate-authority :as ca]
-<<<<<<< HEAD
             [puppetlabs.trapperkeeper.services :as tk-services]
+            [puppetlabs.comidi :as comidi]
             [puppetlabs.dujour.version-check :as version-check]))
-=======
-            [puppetlabs.comidi :as comidi]))
->>>>>>> 2928a254
 
 (defservice master-service
   [[:WebroutingService add-ring-handler get-route]
@@ -19,18 +16,18 @@
   (init
    [this context]
    (core/validate-memory-requirements!)
-   (let [path              (get-route this :master-routes)
-         config            (get-config)
-         certname          (get-in config [:puppet-server :certname])
-         localcacert       (get-in config [:puppet-server :localcacert])
-         puppet-version    (get-in config [:puppet-server :puppet-version])
-         hostcrl           (get-in config [:puppet-server :hostcrl])
-         settings          (ca/config->master-settings config)
-         jruby-service     (tk-services/get-service this :JRubyPuppetService)
-         product-name      (or (get-in config [:product :name])
-                               {:group-id    "puppetlabs"
-                                :artifact-id "puppetserver"})
-         upgrade-error     (core/construct-404-error-message jruby-service product-name)
+   (let [path (get-route this :master-routes)
+         config (get-config)
+         certname (get-in config [:puppet-server :certname])
+         localcacert (get-in config [:puppet-server :localcacert])
+         puppet-version (get-in config [:puppet-server :puppet-version])
+         hostcrl (get-in config [:puppet-server :hostcrl])
+         settings (ca/config->master-settings config)
+         jruby-service (tk-services/get-service this :JRubyPuppetService)
+         product-name (or (get-in config [:product :name])
+                          {:group-id    "puppetlabs"
+                           :artifact-id "puppetserver"})
+         upgrade-error (core/construct-404-error-message jruby-service product-name)
          update-server-url (get-in config [:product :update-server-url])]
 
      (version-check/check-for-updates! {:product-name product-name} update-server-url)
@@ -42,16 +39,12 @@
      (log/info "Master Service adding ring handlers")
      (add-ring-handler
        this
-<<<<<<< HEAD
-      (compojure/context path [] (core/build-ring-handler handle-request puppet-version))
-      {:route-id :master-routes})
-     (add-ring-handler this (core/construct-invalid-request-handler upgrade-error) {:route-id :invalid-in-puppet-4}))
-=======
        (-> (core/root-routes handle-request)
            (#(comidi/context path %))
            comidi/routes->handler
-           (core/wrap-middleware puppet-version))))
->>>>>>> 2928a254
+           (core/wrap-middleware puppet-version))
+       {:route-id :master-routes})
+     (add-ring-handler this (core/construct-invalid-request-handler upgrade-error) {:route-id :invalid-in-puppet-4}))
    context)
   (start
     [this context]

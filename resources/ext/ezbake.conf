# NOTE: I'm no longer certain whether or not it actually makes sense to keep this
# file in this repo.  When we have to do preinst stuff, we get into a situation
# where we need to do some kind of variable interpolation into the commands
# that we're expressing here... and it's starting to feel like we just have
# too many levels of indirection going on.  Maybe this stuff should just be
# kept directly in the ezbake repo.
ezbake: {
   pe: {}
   foss: {
      redhat: { dependencies: ["puppet-agent"],
               # This is terrible, but we need write access to puppet's
               # var/conf dirs, so we need to add ourselves to the group.
               # Then we need to chmod some dirs until the Puppet packaging
               # is changed to allow group write; Haus said that this
               # has probably the way to do it for now.  There might be a better
               # way to get rid of the hard-coded paths here, but I don't
               # know it.
<<<<<<< HEAD
               postinst: [
                 "/opt/puppetlabs/puppet/bin/puppet config set --section master vardir  /opt/puppetlabs/server/data/puppetserver",
                 "/opt/puppetlabs/puppet/bin/puppet config set --section master logdir  /var/log/puppetlabs/puppetserver",
                 "/opt/puppetlabs/puppet/bin/puppet config set --section master rundir  /var/run/puppetlabs/puppetserver",
                 "/opt/puppetlabs/puppet/bin/puppet config set --section master pidfile /var/run/puppetlabs/puppetserver/puppetserver.pid",
                 "/opt/puppetlabs/puppet/bin/puppet config set --section master codedir /etc/puppetlabs/code",
                 "usermod --home /opt/puppetlabs/server/data/puppetserver puppet",
                 "install --directory --owner=puppet --group=puppet --mode=775 /opt/puppetlabs/server/data",
                 "install --directory /etc/puppetlabs/puppet/ssl",
                 "chown -R puppet:puppet /etc/puppetlabs/puppet/ssl",
                 "find /etc/puppetlabs/puppet/ssl -type d -print0 | xargs -0 chmod 770"
               ],
               # Note, pre-start-actions need to have fully qualified paths
               pre-start-action: [
                 "/usr/bin/install --directory --owner={{user}} --group={{user}} --mode=775 /var/run/puppetlabs/puppetserver"
               ]
=======
               preinst: ["install --group={{user}} --owner={{user}} -d /var/lib/puppet/jruby-gems",
                         "mkdir -p /etc/puppet/manifests"],
               install: ["echo \\\"os-settings: {\\\"                         > $DESTDIR/$projconfdir/conf.d/os-settings.conf",
                         "echo \\\"    ruby-load-path: [$rubylibdir]\\\"      >> $DESTDIR/$projconfdir/conf.d/os-settings.conf",
                         "echo \\\"}\\\"                                      >> $DESTDIR/$projconfdir/conf.d/os-settings.conf" ],
               pre-start-action: ["/usr/bin/install --group={{user}} --owner={{user}} -d /var/run/puppet"]
>>>>>>> fa3d8646
             }

      debian: { dependencies: ["puppet-agent"],
               # see redhat comments on why this is terrible
<<<<<<< HEAD
               postinst: [
                 "/opt/puppetlabs/puppet/bin/puppet config set --section master vardir  /opt/puppetlabs/server/data/puppetserver",
                 "/opt/puppetlabs/puppet/bin/puppet config set --section master logdir  /var/log/puppetlabs/puppetserver",
                 "/opt/puppetlabs/puppet/bin/puppet config set --section master rundir  /var/run/puppetlabs/puppetserver",
                 "/opt/puppetlabs/puppet/bin/puppet config set --section master pidfile /var/run/puppetlabs/puppetserver/puppetserver.pid",
                 "/opt/puppetlabs/puppet/bin/puppet config set --section master codedir /etc/puppetlabs/code",
                 "usermod --home /opt/puppetlabs/server/data/puppetserver puppet",
                 "install --directory --owner=puppet --group=puppet --mode=775 /opt/puppetlabs/server/data",
                 "install --directory /etc/puppetlabs/puppet/ssl",
                 "chown -R puppet:puppet /etc/puppetlabs/puppet/ssl",
                 "find /etc/puppetlabs/puppet/ssl -type d -print0 | xargs -0 chmod 770"
               ],
               # Note, pre-start-actions need to have fully qualified paths
               pre-start-action: [
                 "/usr/bin/install --directory --owner={{user}} --group={{user}} --mode=775 /var/run/puppetlabs/puppetserver"
               ]
=======
               preinst: ["install --group={{user}} --owner={{user}} -d /var/lib/puppet/jruby-gems",
                         "mkdir -p /var/run/puppet",
                         "mkdir -p /etc/puppet/manifests"],
               install: ["echo \\\"os-settings: {\\\"                       > $DESTDIR/$projconfdir/conf.d/os-settings.conf"
                         "echo \\\"    ruby-load-path: [$rubylibdir]\\\"    >> $DESTDIR/$projconfdir/conf.d/os-settings.conf",
                         "echo \\\"}\\\"                                    >> $DESTDIR/$projconfdir/conf.d/os-settings.conf"],
               pre-start-action: ["/usr/bin/install --group={{user}} --owner={{user}} -d /var/run/puppet"]
>>>>>>> fa3d8646
             }
   }
}<|MERGE_RESOLUTION|>--- conflicted
+++ resolved
@@ -15,8 +15,8 @@
                # has probably the way to do it for now.  There might be a better
                # way to get rid of the hard-coded paths here, but I don't
                # know it.
-<<<<<<< HEAD
                postinst: [
+                 "install --owner={{user}} --group={{user}} -d /opt/puppetlabs/server/data/puppetserver/jruby-gems",
                  "/opt/puppetlabs/puppet/bin/puppet config set --section master vardir  /opt/puppetlabs/server/data/puppetserver",
                  "/opt/puppetlabs/puppet/bin/puppet config set --section master logdir  /var/log/puppetlabs/puppetserver",
                  "/opt/puppetlabs/puppet/bin/puppet config set --section master rundir  /var/run/puppetlabs/puppetserver",
@@ -32,20 +32,12 @@
                pre-start-action: [
                  "/usr/bin/install --directory --owner={{user}} --group={{user}} --mode=775 /var/run/puppetlabs/puppetserver"
                ]
-=======
-               preinst: ["install --group={{user}} --owner={{user}} -d /var/lib/puppet/jruby-gems",
-                         "mkdir -p /etc/puppet/manifests"],
-               install: ["echo \\\"os-settings: {\\\"                         > $DESTDIR/$projconfdir/conf.d/os-settings.conf",
-                         "echo \\\"    ruby-load-path: [$rubylibdir]\\\"      >> $DESTDIR/$projconfdir/conf.d/os-settings.conf",
-                         "echo \\\"}\\\"                                      >> $DESTDIR/$projconfdir/conf.d/os-settings.conf" ],
-               pre-start-action: ["/usr/bin/install --group={{user}} --owner={{user}} -d /var/run/puppet"]
->>>>>>> fa3d8646
              }
 
       debian: { dependencies: ["puppet-agent"],
                # see redhat comments on why this is terrible
-<<<<<<< HEAD
                postinst: [
+                 "install --owner={{user}} --group={{user}} -d /opt/puppetlabs/server/data/puppetserver/jruby-gems",
                  "/opt/puppetlabs/puppet/bin/puppet config set --section master vardir  /opt/puppetlabs/server/data/puppetserver",
                  "/opt/puppetlabs/puppet/bin/puppet config set --section master logdir  /var/log/puppetlabs/puppetserver",
                  "/opt/puppetlabs/puppet/bin/puppet config set --section master rundir  /var/run/puppetlabs/puppetserver",
@@ -61,15 +53,6 @@
                pre-start-action: [
                  "/usr/bin/install --directory --owner={{user}} --group={{user}} --mode=775 /var/run/puppetlabs/puppetserver"
                ]
-=======
-               preinst: ["install --group={{user}} --owner={{user}} -d /var/lib/puppet/jruby-gems",
-                         "mkdir -p /var/run/puppet",
-                         "mkdir -p /etc/puppet/manifests"],
-               install: ["echo \\\"os-settings: {\\\"                       > $DESTDIR/$projconfdir/conf.d/os-settings.conf"
-                         "echo \\\"    ruby-load-path: [$rubylibdir]\\\"    >> $DESTDIR/$projconfdir/conf.d/os-settings.conf",
-                         "echo \\\"}\\\"                                    >> $DESTDIR/$projconfdir/conf.d/os-settings.conf"],
-               pre-start-action: ["/usr/bin/install --group={{user}} --owner={{user}} -d /var/run/puppet"]
->>>>>>> fa3d8646
              }
    }
 }